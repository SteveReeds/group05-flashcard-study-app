# Flashcard Study App

This is a simple, yet robust, desktop application for creating, managing, and studying flashcards. Built with Python and Tkinter, it is designed to help you study more effectively by providing a clean user interface and essential features for spaced repetition.

---

Features
* Deck Management: Create new decks or load existing ones from the main menu.

* Card Creation: Easily add new flashcards to any deck with a dedicated card creation page.

* Local Persistence: All decks and cards are automatically saved as local JSON files, so your data is always safe.

* Comprehensive Error Handling: The app includes robust error-handling blocks to prevent crashes from corrupted files or permission issues, providing clear, user-friendly pop-up messages instead.

* Dynamic Study Mode: Study cards in a randomized order. The app tracks your progress, showing you how many cards you've completed.

* Automated Score Tracking: Your score is automatically tracked based on your study habits. Flipping a card to see the answer counts as an incorrect guess, while passing to the next card without flipping counts as a correct one.

* Simple UI: A clean and intuitive user interface designed for a focused study experience..

---

## 💻 Technologies Used

* **Python 3.x**
* **Tkinter**: The standard Python library for building graphical user interfaces.

---

## 🚀 Getting Started

Follow these steps to get the application up and running on your local machine.

### Prerequisites

* Python 3.6 or higher
* Git

### Installation

1.  **Clone the repository** to your local machine using Git.

    ```bash
    git clone [https://github.com/ahmedyero2-prog/group05-flashcard-study-app.git](https://github.com/ahmedyero2-prog/group05-flashcard-study-app.git)
    ```

2.  **Navigate** to the project directory.

    ```bash
    cd group05-flashcard-study-app
    ```

3.  **Create a virtual environment** to manage project dependencies. This is a best practice to avoid conflicts with your system's Python.

    ```bash
    python -m venv venv
    ```

4.  **Activate the virtual environment**.

    * On Windows:
        ```bash
        venv\Scripts\activate
        ```
    * On macOS and Linux:
        ```bash
        source venv/bin/activate
        ```

### Running the Application

1.  With the virtual environment activated, navigate into the source directory.
    ```bash
    cd src
    ```

2.  Run the main application script.

    ```bash
    python app_final.py
    ```

A new window should open, and the app will be ready to use.

---

## 📂 File Structure

The project follows a clean and logical file structure.

.
├── data/                    # Saved flashcard decks in JSON format
├── src/                     # All application source code
│   └── app_final.py         # The main application file
├── venv/                    # The Python virtual environment
└── .gitignore               # Files and folders to be ignored by Git


---

## 🤝 Contribution

Feel free to fork the repository and contribute to this project. All suggestions and improvements are welcome!

1.  Fork the repository.
2.  Create your feature branch (`git checkout -b feature/AmazingFeature`).
3.  Commit your changes (`git commit -m 'Add some AmazingFeature'`).
4.  Push to the branch (`git push origin feature/AmazingFeature`).
5.  Open a Pull Request.

---

## ✒️ Credits

* **Project Lead**: [Your GitHub Username]
<<<<<<< HEAD
* **Collaboration**: [Your Partner's GitHub Username]
=======
* **Collaboration**: ahmedyero2-prog,
>>>>>>> 99505ecc
* **Special Thanks**: To the community for the guidance and resources that made this project possible.<|MERGE_RESOLUTION|>--- conflicted
+++ resolved
@@ -114,9 +114,5 @@
 ## ✒️ Credits
 
 * **Project Lead**: [Your GitHub Username]
-<<<<<<< HEAD
-* **Collaboration**: [Your Partner's GitHub Username]
-=======
 * **Collaboration**: ahmedyero2-prog,
->>>>>>> 99505ecc
 * **Special Thanks**: To the community for the guidance and resources that made this project possible.