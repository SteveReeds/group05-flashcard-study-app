[[source]]
url = "https://pypi.org/simple"
verify_ssl = true
name = "pypi"

[packages]
requests = "*"
pytest = "*"
pysimplegui = "*"

[dev-packages]
name = "pypi"
pytest = "*"
<<<<<<< HEAD
=======

>>>>>>> 99505ecc

[requires]
python_version = "3.13"

<<<<<<< HEAD
=======


>>>>>>> 99505ecc
<|MERGE_RESOLUTION|>--- conflicted
+++ resolved
@@ -11,16 +11,10 @@
 [dev-packages]
 name = "pypi"
 pytest = "*"
-<<<<<<< HEAD
-=======
 
->>>>>>> 99505ecc
 
 [requires]
-python_version = "3.13"
-
-<<<<<<< HEAD
-=======
+python_version = "3.11"
 
 
->>>>>>> 99505ecc
+
